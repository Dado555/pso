from src.ann_criterion import optimality_criterion
from src.pso import PSO

from PyQt5 import QtCore, QtWidgets


class MyWindow(object):
    def setupUi(self, MainWindow):
        MainWindow.setObjectName("MainWindow")
        MainWindow.resize(936, 867)
        sizePolicy = QtWidgets.QSizePolicy(QtWidgets.QSizePolicy.Fixed, QtWidgets.QSizePolicy.Fixed)
        sizePolicy.setHorizontalStretch(0)
        sizePolicy.setVerticalStretch(0)
        sizePolicy.setHeightForWidth(MainWindow.sizePolicy().hasHeightForWidth())
        MainWindow.setSizePolicy(sizePolicy)
        MainWindow.setMinimumSize(QtCore.QSize(936, 867))
        MainWindow.setMaximumSize(QtCore.QSize(936, 867))
        MainWindow.setStyleSheet("background-color: rgb(43, 43, 43);\n"
                                 "font: 8pt \"Segoe UI\";\n"
                                 "color: rgb(187, 187, 187);")
<<<<<<< HEAD
        self.stopped = False
=======
>>>>>>> 930a0350
        self.consoleText = ""
        self.centralwidget = QtWidgets.QWidget(MainWindow)
        self.centralwidget.setObjectName("centralwidget")
        self.formLayoutWidget = QtWidgets.QWidget(self.centralwidget)
        self.formLayoutWidget.setGeometry(QtCore.QRect(40, 60, 391, 402))
        self.formLayoutWidget.setObjectName("formLayoutWidget")
        self.formLayout = QtWidgets.QFormLayout(self.formLayoutWidget)
        self.formLayout.setContentsMargins(10, 15, 10, 15)
        self.formLayout.setVerticalSpacing(18)
        self.formLayout.setObjectName("formLayout")
        self.label = QtWidgets.QLabel(self.formLayoutWidget)
        self.label.setObjectName("label")
        self.formLayout.setWidget(0, QtWidgets.QFormLayout.LabelRole, self.label)
        self.label_2 = QtWidgets.QLabel(self.formLayoutWidget)
        self.label_2.setObjectName("label_2")
        self.formLayout.setWidget(1, QtWidgets.QFormLayout.LabelRole, self.label_2)
        self.label_4 = QtWidgets.QLabel(self.formLayoutWidget)
        self.label_4.setObjectName("label_4")
        self.formLayout.setWidget(2, QtWidgets.QFormLayout.LabelRole, self.label_4)
        self.label_5 = QtWidgets.QLabel(self.formLayoutWidget)
        self.label_5.setObjectName("label_5")
        self.formLayout.setWidget(3, QtWidgets.QFormLayout.LabelRole, self.label_5)
        self.label_6 = QtWidgets.QLabel(self.formLayoutWidget)
        self.label_6.setObjectName("label_6")
        self.formLayout.setWidget(4, QtWidgets.QFormLayout.LabelRole, self.label_6)
        self.label_7 = QtWidgets.QLabel(self.formLayoutWidget)
        self.label_7.setObjectName("label_7")
        self.formLayout.setWidget(5, QtWidgets.QFormLayout.LabelRole, self.label_7)
        self.label_8 = QtWidgets.QLabel(self.formLayoutWidget)
        self.label_8.setObjectName("label_8")
        self.formLayout.setWidget(6, QtWidgets.QFormLayout.LabelRole, self.label_8)
        self.label_9 = QtWidgets.QLabel(self.formLayoutWidget)
        self.label_9.setObjectName("label_9")
        self.formLayout.setWidget(7, QtWidgets.QFormLayout.LabelRole, self.label_9)
        self.spinBox = QtWidgets.QSpinBox(self.formLayoutWidget)
        self.spinBox.setMinimum(1)
        self.spinBox.setMaximum(1000000000)
        self.spinBox.setProperty("value", 100)
        self.spinBox.setObjectName("spinBox")
        self.formLayout.setWidget(0, QtWidgets.QFormLayout.FieldRole, self.spinBox)
        self.spinBox_2 = QtWidgets.QSpinBox(self.formLayoutWidget)
        self.spinBox_2.setMinimum(1)
        self.spinBox_2.setMaximum(1000000000)
        self.spinBox_2.setProperty("value", 30)
        self.spinBox_2.setObjectName("spinBox_2")
        self.formLayout.setWidget(1, QtWidgets.QFormLayout.FieldRole, self.spinBox_2)
        self.doubleSpinBox = QtWidgets.QDoubleSpinBox(self.formLayoutWidget)
        self.doubleSpinBox.setMinimum(0.3)
        self.doubleSpinBox.setMaximum(1.2)
        self.doubleSpinBox.setSingleStep(0.1)
        self.doubleSpinBox.setProperty("value", 0.9)
        self.doubleSpinBox.setObjectName("doubleSpinBox")
        self.formLayout.setWidget(2, QtWidgets.QFormLayout.FieldRole, self.doubleSpinBox)
        self.doubleSpinBox_2 = QtWidgets.QDoubleSpinBox(self.formLayoutWidget)
        self.doubleSpinBox_2.setMinimum(0.3)
        self.doubleSpinBox_2.setMaximum(1.2)
        self.doubleSpinBox_2.setSingleStep(0.1)
        self.doubleSpinBox_2.setProperty("value", 0.4)
        self.doubleSpinBox_2.setObjectName("doubleSpinBox_2")
        self.formLayout.setWidget(3, QtWidgets.QFormLayout.FieldRole, self.doubleSpinBox_2)
        self.doubleSpinBox_3 = QtWidgets.QDoubleSpinBox(self.formLayoutWidget)
        self.doubleSpinBox_3.setMinimum(0.4)
        self.doubleSpinBox_3.setMaximum(3.0)
        self.doubleSpinBox_3.setSingleStep(0.1)
        self.doubleSpinBox_3.setProperty("value", 2.5)
        self.doubleSpinBox_3.setObjectName("doubleSpinBox_3")
        self.formLayout.setWidget(4, QtWidgets.QFormLayout.FieldRole, self.doubleSpinBox_3)
        self.doubleSpinBox_4 = QtWidgets.QDoubleSpinBox(self.formLayoutWidget)
        self.doubleSpinBox_4.setMinimum(0.4)
        self.doubleSpinBox_4.setMaximum(3.0)
        self.doubleSpinBox_4.setSingleStep(0.1)
        self.doubleSpinBox_4.setProperty("value", 0.5)
        self.doubleSpinBox_4.setObjectName("doubleSpinBox_4")
        self.formLayout.setWidget(5, QtWidgets.QFormLayout.FieldRole, self.doubleSpinBox_4)
        self.doubleSpinBox_5 = QtWidgets.QDoubleSpinBox(self.formLayoutWidget)
        self.doubleSpinBox_5.setMinimum(0.4)
        self.doubleSpinBox_5.setMaximum(3.0)
        self.doubleSpinBox_5.setSingleStep(0.1)
        self.doubleSpinBox_5.setProperty("value", 2.5)
        self.doubleSpinBox_5.setObjectName("doubleSpinBox_5")
        self.formLayout.setWidget(7, QtWidgets.QFormLayout.FieldRole, self.doubleSpinBox_5)
        self.doubleSpinBox_6 = QtWidgets.QDoubleSpinBox(self.formLayoutWidget)
        self.doubleSpinBox_6.setMinimum(0.4)
        self.doubleSpinBox_6.setMaximum(3.0)
        self.doubleSpinBox_6.setSingleStep(0.1)
        self.doubleSpinBox_6.setProperty("value", 0.5)
        self.doubleSpinBox_6.setObjectName("doubleSpinBox_6")
        self.formLayout.setWidget(6, QtWidgets.QFormLayout.FieldRole, self.doubleSpinBox_6)
        self.label_16 = QtWidgets.QLabel(self.formLayoutWidget)
        self.label_16.setObjectName("label_16")
        self.formLayout.setWidget(8, QtWidgets.QFormLayout.LabelRole, self.label_16)
        self.doubleSpinBox_7 = QtWidgets.QDoubleSpinBox(self.formLayoutWidget)
        self.doubleSpinBox_7.setMinimum(-1000000000.0)
        self.doubleSpinBox_7.setMaximum(1000000000.0)
        self.doubleSpinBox_7.setProperty("value", -10.0)
        self.doubleSpinBox_7.setObjectName("doubleSpinBox_7")
        self.formLayout.setWidget(8, QtWidgets.QFormLayout.FieldRole, self.doubleSpinBox_7)
        self.label_18 = QtWidgets.QLabel(self.formLayoutWidget)
        self.label_18.setObjectName("label_18")
        self.formLayout.setWidget(9, QtWidgets.QFormLayout.LabelRole, self.label_18)
        self.doubleSpinBox_8 = QtWidgets.QDoubleSpinBox(self.formLayoutWidget)
        self.doubleSpinBox_8.setMinimum(-1000000000.0)
        self.doubleSpinBox_8.setMaximum(1000000000.0)
        self.doubleSpinBox_8.setProperty("value", 10.0)
        self.doubleSpinBox_8.setObjectName("doubleSpinBox_8")
        self.formLayout.setWidget(9, QtWidgets.QFormLayout.FieldRole, self.doubleSpinBox_8)
        self.label_3 = QtWidgets.QLabel(self.centralwidget)
        self.label_3.setGeometry(QtCore.QRect(50, 500, 111, 16))
        self.label_3.setObjectName("label_3")
        self.label_10 = QtWidgets.QLabel(self.centralwidget)
        self.label_10.setGeometry(QtCore.QRect(490, 30, 101, 21))
        self.label_10.setObjectName("label_10")
        self.verticalLayoutWidget = QtWidgets.QWidget(self.centralwidget)
        self.verticalLayoutWidget.setGeometry(QtCore.QRect(490, 60, 391, 411))
        self.verticalLayoutWidget.setObjectName("verticalLayoutWidget")
        self.verticalLayout = QtWidgets.QVBoxLayout(self.verticalLayoutWidget)
        self.verticalLayout.setSizeConstraint(QtWidgets.QLayout.SetDefaultConstraint)
        self.verticalLayout.setContentsMargins(10, 10, 0, 22)
        self.verticalLayout.setSpacing(4)
        self.verticalLayout.setObjectName("verticalLayout")
        self.label_12 = QtWidgets.QLabel(self.verticalLayoutWidget)
        self.label_12.setObjectName("label_12")
        self.verticalLayout.addWidget(self.label_12)
        self.label_13 = QtWidgets.QLabel(self.verticalLayoutWidget)
        self.label_13.setObjectName("label_13")
        self.verticalLayout.addWidget(self.label_13)
        self.label_14 = QtWidgets.QLabel(self.verticalLayoutWidget)
        self.label_14.setText("")
        self.label_14.setObjectName("label_14")
        self.verticalLayout.addWidget(self.label_14)
        self.label_11 = QtWidgets.QLabel(self.verticalLayoutWidget)
        self.label_11.setAlignment(QtCore.Qt.AlignLeading | QtCore.Qt.AlignLeft | QtCore.Qt.AlignVCenter)
        self.label_11.setObjectName("label_11")
        self.verticalLayout.addWidget(self.label_11)
        self.progressBar = QtWidgets.QProgressBar(self.verticalLayoutWidget)
        sizePolicy = QtWidgets.QSizePolicy(QtWidgets.QSizePolicy.Expanding, QtWidgets.QSizePolicy.Fixed)
        sizePolicy.setHorizontalStretch(0)
        sizePolicy.setVerticalStretch(0)
        sizePolicy.setHeightForWidth(self.progressBar.sizePolicy().hasHeightForWidth())
        self.progressBar.setSizePolicy(sizePolicy)
        self.progressBar.setProperty("value", 0)
        self.progressBar.setAlignment(QtCore.Qt.AlignCenter)
        self.progressBar.setTextVisible(True)
        self.progressBar.setObjectName("progressBar")
        self.verticalLayout.addWidget(self.progressBar)
        self.line = QtWidgets.QFrame(self.centralwidget)
        self.line.setGeometry(QtCore.QRect(430, 60, 20, 411))
        self.line.setFrameShape(QtWidgets.QFrame.VLine)
        self.line.setFrameShadow(QtWidgets.QFrame.Sunken)
        self.line.setObjectName("line")
        self.line_2 = QtWidgets.QFrame(self.centralwidget)
        self.line_2.setGeometry(QtCore.QRect(30, 60, 20, 411))
        self.line_2.setFrameShape(QtWidgets.QFrame.VLine)
        self.line_2.setFrameShadow(QtWidgets.QFrame.Sunken)
        self.line_2.setObjectName("line_2")
        self.line_3 = QtWidgets.QFrame(self.centralwidget)
        self.line_3.setWindowModality(QtCore.Qt.NonModal)
        self.line_3.setGeometry(QtCore.QRect(880, 60, 20, 411))
        self.line_3.setFrameShape(QtWidgets.QFrame.VLine)
        self.line_3.setFrameShadow(QtWidgets.QFrame.Sunken)
        self.line_3.setObjectName("line_3")
        self.line_4 = QtWidgets.QFrame(self.centralwidget)
        self.line_4.setGeometry(QtCore.QRect(480, 60, 20, 411))
        self.line_4.setFrameShape(QtWidgets.QFrame.VLine)
        self.line_4.setFrameShadow(QtWidgets.QFrame.Sunken)
        self.line_4.setObjectName("line_4")
        self.line_5 = QtWidgets.QFrame(self.centralwidget)
        self.line_5.setWindowModality(QtCore.Qt.NonModal)
        self.line_5.setGeometry(QtCore.QRect(490, 50, 401, 20))
        self.line_5.setFrameShape(QtWidgets.QFrame.HLine)
        self.line_5.setFrameShadow(QtWidgets.QFrame.Sunken)
        self.line_5.setObjectName("line_5")
        self.line_6 = QtWidgets.QFrame(self.centralwidget)
        self.line_6.setGeometry(QtCore.QRect(490, 460, 401, 20))
        self.line_6.setFrameShape(QtWidgets.QFrame.HLine)
        self.line_6.setFrameShadow(QtWidgets.QFrame.Sunken)
        self.line_6.setObjectName("line_6")
        self.line_7 = QtWidgets.QFrame(self.centralwidget)
        self.line_7.setGeometry(QtCore.QRect(40, 460, 401, 20))
        self.line_7.setFrameShape(QtWidgets.QFrame.HLine)
        self.line_7.setFrameShadow(QtWidgets.QFrame.Sunken)
        self.line_7.setObjectName("line_7")
        self.line_8 = QtWidgets.QFrame(self.centralwidget)
        self.line_8.setGeometry(QtCore.QRect(40, 50, 401, 20))
        self.line_8.setFrameShape(QtWidgets.QFrame.HLine)
        self.line_8.setFrameShadow(QtWidgets.QFrame.Sunken)
        self.line_8.setObjectName("line_8")
        self.label_17 = QtWidgets.QLabel(self.centralwidget)
        self.label_17.setGeometry(QtCore.QRect(40, 30, 101, 16))
        self.label_17.setObjectName("label_17")
        self.horizontalLayoutWidget = QtWidgets.QWidget(self.centralwidget)
        self.horizontalLayoutWidget.setGeometry(QtCore.QRect(40, 540, 401, 31))
        self.horizontalLayoutWidget.setObjectName("horizontalLayoutWidget")
        self.horizontalLayout = QtWidgets.QHBoxLayout(self.horizontalLayoutWidget)
        self.horizontalLayout.setContentsMargins(0, 0, 0, 0)
        self.horizontalLayout.setObjectName("horizontalLayout")
        self.pushButton = QtWidgets.QPushButton(self.horizontalLayoutWidget)
        self.pushButton.setObjectName("pushButton")
        self.horizontalLayout.addWidget(self.pushButton)
        self.pushButton_2 = QtWidgets.QPushButton(self.horizontalLayoutWidget)
        self.pushButton_2.setObjectName("pushButton_2")
        self.horizontalLayout.addWidget(self.pushButton_2)
        self.line_9 = QtWidgets.QFrame(self.centralwidget)
        self.line_9.setGeometry(QtCore.QRect(430, 540, 20, 41))
        self.line_9.setFrameShape(QtWidgets.QFrame.VLine)
        self.line_9.setFrameShadow(QtWidgets.QFrame.Sunken)
        self.line_9.setObjectName("line_9")
        self.line_10 = QtWidgets.QFrame(self.centralwidget)
        self.line_10.setGeometry(QtCore.QRect(40, 540, 20, 41))
        self.line_10.setFrameShape(QtWidgets.QFrame.VLine)
        self.line_10.setFrameShadow(QtWidgets.QFrame.Sunken)
        self.line_10.setObjectName("line_10")
        self.line_11 = QtWidgets.QFrame(self.centralwidget)
        self.line_11.setGeometry(QtCore.QRect(47, 530, 391, 20))
        self.line_11.setFrameShape(QtWidgets.QFrame.HLine)
        self.line_11.setFrameShadow(QtWidgets.QFrame.Sunken)
        self.line_11.setObjectName("line_11")
        self.line_12 = QtWidgets.QFrame(self.centralwidget)
        self.line_12.setGeometry(QtCore.QRect(47, 570, 391, 20))
        self.line_12.setFrameShape(QtWidgets.QFrame.HLine)
        self.line_12.setFrameShadow(QtWidgets.QFrame.Sunken)
        self.line_12.setObjectName("line_12")
        self.textBrowser = QtWidgets.QTextBrowser(self.centralwidget)
        self.textBrowser.setGeometry(QtCore.QRect(50, 620, 841, 211))
        self.textBrowser.setObjectName("textBrowser")
        MainWindow.setCentralWidget(self.centralwidget)
        self.statusbar = QtWidgets.QStatusBar(MainWindow)
        self.statusbar.setObjectName("statusbar")
        MainWindow.setStatusBar(self.statusbar)

        self.retranslateUi(MainWindow)
        QtCore.QMetaObject.connectSlotsByName(MainWindow)

    def retranslateUi(self, MainWindow):
        _translate = QtCore.QCoreApplication.translate
        MainWindow.setWindowTitle(_translate("MainWindow",
<<<<<<< HEAD
                                             "                                                                                                         PSO"))
=======
                                             "PSO".center(300)))
>>>>>>> 930a0350
        self.label.setText(_translate("MainWindow", "Number of Iterations:"))
        self.label_2.setText(_translate("MainWindow", "Number of Particles:"))
        self.label_4.setText(_translate("MainWindow", "Initial Inertia Coefficient:"))
        self.label_5.setText(_translate("MainWindow", "Final Inertia Coefficient:"))
        self.label_6.setText(_translate("MainWindow", "Initial Cognitive Acceleration Coefficient:"))
        self.label_7.setText(_translate("MainWindow", "Final Cognitive Acceleration Coefficient:"))
        self.label_8.setText(_translate("MainWindow", "Initial Social Acceleration Coefficient:"))
        self.label_9.setText(_translate("MainWindow", "Final Social Acceleration Coefficient:"))
        self.label_16.setText(_translate("MainWindow", "Lower Bound:"))
        self.label_18.setText(_translate("MainWindow", "Upper Bound:"))
        self.label_3.setText(_translate("MainWindow", "Training Execution"))
        self.label_10.setText(_translate("MainWindow", "Training Details"))
        self.label_12.setText(_translate("MainWindow", "Current Iteration:"))
        self.label_13.setText(_translate("MainWindow", "Current Best Position:"))
        self.label_11.setText(_translate("MainWindow", "Cost Function Value:"))
        self.label_17.setText(_translate("MainWindow", "Training Options"))
        self.pushButton.setText(_translate("MainWindow", "Train"))
        self.pushButton_2.setText(_translate("MainWindow", "Stop"))

        self.pushButton.clicked.connect(self.train)
        self.pushButton_2.clicked.connect(self.stop)

    def train(self):
        self.stopped = False
        num_particles = self.spinBox_2.value()
        iter_max = self.spinBox.value()
        var_min = self.doubleSpinBox_7.value()
        var_max = self.doubleSpinBox_8.value()
        wi = self.doubleSpinBox.value()
        wf = self.doubleSpinBox_2.value()
        cpi = self.doubleSpinBox_3.value()
        cpf = self.doubleSpinBox_4.value()
        csi = self.doubleSpinBox_6.value()
        csf = self.doubleSpinBox_5.value()

        p = PSO(optimality_criterion, 60, num_particles, iter_max, var_min, var_max, wi, wf, cpi, cpf, csi, csf)
        p.optimize(self)

    def stop(self):
        self.stopped = True<|MERGE_RESOLUTION|>--- conflicted
+++ resolved
@@ -18,10 +18,6 @@
         MainWindow.setStyleSheet("background-color: rgb(43, 43, 43);\n"
                                  "font: 8pt \"Segoe UI\";\n"
                                  "color: rgb(187, 187, 187);")
-<<<<<<< HEAD
-        self.stopped = False
-=======
->>>>>>> 930a0350
         self.consoleText = ""
         self.centralwidget = QtWidgets.QWidget(MainWindow)
         self.centralwidget.setObjectName("centralwidget")
@@ -258,11 +254,7 @@
     def retranslateUi(self, MainWindow):
         _translate = QtCore.QCoreApplication.translate
         MainWindow.setWindowTitle(_translate("MainWindow",
-<<<<<<< HEAD
-                                             "                                                                                                         PSO"))
-=======
                                              "PSO".center(300)))
->>>>>>> 930a0350
         self.label.setText(_translate("MainWindow", "Number of Iterations:"))
         self.label_2.setText(_translate("MainWindow", "Number of Particles:"))
         self.label_4.setText(_translate("MainWindow", "Initial Inertia Coefficient:"))
@@ -283,10 +275,9 @@
         self.pushButton_2.setText(_translate("MainWindow", "Stop"))
 
         self.pushButton.clicked.connect(self.train)
-        self.pushButton_2.clicked.connect(self.stop)
+        self.pushButton_2.clicked.connect(self.exit)
 
     def train(self):
-        self.stopped = False
         num_particles = self.spinBox_2.value()
         iter_max = self.spinBox.value()
         var_min = self.doubleSpinBox_7.value()
@@ -301,5 +292,5 @@
         p = PSO(optimality_criterion, 60, num_particles, iter_max, var_min, var_max, wi, wf, cpi, cpf, csi, csf)
         p.optimize(self)
 
-    def stop(self):
-        self.stopped = True+    def exit(self):
+        exit(0)