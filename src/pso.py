from PyQt5 import QtGui

import numpy as np
from math import inf


class Particle:

    def __init__(self):
        """
        Implementation of particle in PSO
        PSO solves a problem by having a population of candidate solutions, here dubbed particles.
        Each particle's movement is influenced by its local best known position, but is also guided toward
        the best known positions in the search-space, which are updated as better positions are found by other particles.

        Attributes:
            position : (list) current particle position
            best_position : (list) best particle position
            velocity : (list) particle velocity
            cost : (int) current particle cost
            best_cost (int) best particle cost
        """

        self.position = []
        self.best_position = []
        self.velocity = []
        self.cost = -1
        self.best_cost = -1


class PSO:

    def __init__(self, cost_function, num_var, num_particles=30, iter_max=100, var_min=-10, var_max=10,
                 wi=0.9, wf=0.4, cpi=2.5, cpf=0.5, csi=0.5, csf=2.5):
        """
        Implementation of  Particle swarm optimization algorithm (PSO)

        Attributes:
            cost_function : (function) Cost function that needs to be minimized
            num_var : (int) Number of variables
            num_particles : (int) Population size
            iter_max : (int) Maximum number of iterations
            var_min : (int) Lower bound of decision variables
            var_max : (int) Upper bound of decision variables
            wi : (int) Initial inertia coefficient
            wf : (int) Final inertia coefficient
            cpi : (int) Initial personal (cognitive) acceleration coefficient
            cpf : (int) Final personal (cognitive) acceleration coefficient
            csi : (int) Initial social acceleration coefficient
            csf : (int) Final social acceleration coefficient
        """

        self.cost_function = cost_function
        self.num_var = num_var

        self.num_particles = num_particles
        self.iter_max = iter_max
        self.var_min = var_min
        self.var_max = var_max
        self.wi = wi
        self.wf = wf
        self.cpi = cpi
        self.cpf = cpf
        self.csi = csi
        self.csf = csf

        self.global_best_cost = inf
        self.global_best_position = None

    def linrate(self, x_max, x_min, iteration):
        """
        Calculate PSO parameters for each iteration
        (inertia factor, cognitive acceleration coefficient and social acceleration coefficient)
        """

        return x_min + ((x_max - x_min) / (self.iter_max - 0)) * (self.iter_max - iteration)

    def display_info(self, MyWindow, iteration):
        """
        Display info about current iteration
        """

        MyWindow.label_12.setText("Current Iteration: " + str(iteration + 1))
        MyWindow.label_11.setText("Cost Function Value: " + str(self.global_best_cost))
        MyWindow.label_14.setText(str(self.global_best_position))
        MyWindow.progressBar.setValue(((iteration + 1) / self.iter_max) * 100)
        MyWindow.consoleText += f'Iteration {iteration + 1}: Cost Function Value = {self.global_best_cost}\n'
        MyWindow.textBrowser.setText(MyWindow.consoleText)
        QtGui.QGuiApplication.processEvents()

    def optimize(self, MyWindow):
        """
        Minimize cost function (evaluation of artificial neural network performance)

        Return:
             global_best_position : (list)
        """
        # Initialize population
        # -----------------------------------------------------------------------------------------------
        particle_array = [Particle() for i in range(self.num_particles)]

        for i in range(self.num_particles):

            particle_array[i].position = np.random.uniform(self.var_min, self.var_max, self.num_var)
            particle_array[i].velocity = np.zeros(self.num_var)
            particle_array[i].cost = self.cost_function(particle_array[i].position)
            particle_array[i].best_position = particle_array[i].position
            particle_array[i].best_cost = particle_array[i].cost
            self.global_best_position = particle_array[i].best_position

            # Update global best
            if particle_array[i].best_cost < self.global_best_cost:
                self.global_best_cost = particle_array[i].best_cost
                self.global_best_position = particle_array[i].best_position
        # -----------------------------------------------------------------------------------------------

        # The main loop
        for iteration in range(self.iter_max):

<<<<<<< HEAD
            if (mainWindow.stopped):
                return self.global_best_position
            mainWindow.label_12.setText("Current Iteration: " + str(iteration + 1))
            mainWindow.label_11.setText("Cost Function Value: " + str(self.global_best_cost))
            mainWindow.label_14.setText(str(self.global_best_position))
            mainWindow.progressBar.setValue(((iteration + 1) / self.iter_max) * 100)
            QtGui.QGuiApplication.processEvents()
=======
>>>>>>> 930a0350
            # Calculate inertia factor
            w = self.linrate(self.wf, self.wi, iteration)
            # Calculate personal acceleration coefficient
            cp = self.linrate(self.cpi, self.cpf, iteration)
            # Calculate social acceleration coefficient
            cs = self.linrate(self.csi, self.csf, iteration)

            for i in range(self.num_particles):

                # Update velocity
                particle_array[i].velocity = np.multiply(w, particle_array[i].velocity) + \
                                             np.multiply(cp * np.random.random(self.num_var),
                                                         np.subtract(particle_array[i].best_position,
                                                                     particle_array[i].position)) + \
                                             np.multiply(cs * np.random.random(self.num_var),
                                                         np.subtract(self.global_best_position,
                                                                     particle_array[i].position))

                # Update position
                particle_array[i].position = particle_array[i].position + particle_array[i].velocity

                # Evaluate cost function (current fitness)
                particle_array[i].cost = self.cost_function(particle_array[i].position)

                if particle_array[i].cost < particle_array[i].best_cost:

                    # Update personal best
                    particle_array[i].best_position = particle_array[i].position
                    particle_array[i].best_cost = particle_array[i].cost

                    # Update global best
                    if particle_array[i].best_cost < self.global_best_cost:
                        self.global_best_cost = particle_array[i].best_cost
                        self.global_best_position = particle_array[i].best_position

            # Display info about current iteration
            self.display_info(MyWindow, iteration)

        return self.global_best_position<|MERGE_RESOLUTION|>--- conflicted
+++ resolved
@@ -117,16 +117,6 @@
         # The main loop
         for iteration in range(self.iter_max):
 
-<<<<<<< HEAD
-            if (mainWindow.stopped):
-                return self.global_best_position
-            mainWindow.label_12.setText("Current Iteration: " + str(iteration + 1))
-            mainWindow.label_11.setText("Cost Function Value: " + str(self.global_best_cost))
-            mainWindow.label_14.setText(str(self.global_best_position))
-            mainWindow.progressBar.setValue(((iteration + 1) / self.iter_max) * 100)
-            QtGui.QGuiApplication.processEvents()
-=======
->>>>>>> 930a0350
             # Calculate inertia factor
             w = self.linrate(self.wf, self.wi, iteration)
             # Calculate personal acceleration coefficient
